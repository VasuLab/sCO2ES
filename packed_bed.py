--- conflicted
+++ resolved
@@ -101,17 +101,11 @@
         self.eps = eps
 
         # Fluid properties
-<<<<<<< HEAD
         self.P_intf = np.full((1, n + 1), P)
         self.T_f = np.full((1, n), T_d, dtype=float)
-        self.i_f = self.calculate_fluid_enthalpy(self.T_f, self.P)
-        _, self.k_f, self.rho_f, self.mu_f, self.cp_f = self.calculate_fluid_props(self.i_f, self.P)
-=======
-        self.P = np.full((1, n + 1), P)
-        self.T_f = np.full((1, n), T_d, dtype=float)
-        self.i_f = self.calculate_fluid_enthalpy(self.T_f, self.P)
-        _, self.k_f, self.rho_f, self.mu_f, self.cp_f = self.calculate_fluid_props(self.T_f[0], self.P[0])
->>>>>>> 9ad79d0c
+        self.i_f = self.calculate_fluid_enthalpy(self.T_f, self.interp_pressure(self.P_intf[0]))
+        _, self.k_f, self.rho_f, self.mu_f, self.cp_f = self.calculate_fluid_props(
+            self.i_f, self.interp_pressure(self.P_intf[0]))
 
         # Solid properties
         self.T_s = np.full((1, n), T_d, dtype=float)
@@ -506,11 +500,8 @@
         """
         i_f = np.empty_like(T_f)
         for i in range(T_f.size):
-<<<<<<< HEAD
             i_f[i] = CP.CoolProp.PropsSI("H", "T", T_f[i], "P", P[i], "CO2")
-=======
-            i_f[i] = CP.CoolProp.PropsSI("H", "T", T_f[i], "P", P, "CO2")
->>>>>>> 9ad79d0c
+
         return i_f
 
     @staticmethod
